{
  "compilerOptions": {
    /* Visit https://aka.ms/tsconfig to read more about this file */

    /* Projects */
    // "incremental": true,                              /* Save .tsbuildinfo files to allow for incremental compilation of projects. */
    // "composite": true,                                /* Enable constraints that allow a TypeScript project to be used with project references. */
    // "tsBuildInfoFile": "./.tsbuildinfo",              /* Specify the path to .tsbuildinfo incremental compilation file. */
    // "disableSourceOfProjectReferenceRedirect": true,  /* Disable preferring source files instead of declaration files when referencing composite projects. */
    // "disableSolutionSearching": true,                 /* Opt a project out of multi-project reference checking when editing. */
    // "disableReferencedProjectLoad": true,             /* Reduce the number of projects loaded automatically by TypeScript. */

    /* Language and Environment */
    "target": "ESNext",
    /* Set the JavaScript language version for emitted JavaScript and include compatible library declarations. */
    "lib": [
      "DOM",
      "DOM.Iterable",
      "ESNext",
      "WebWorker"
    ],
    /* Specify a set of bundled library declaration files that describe the target runtime environment. */
    // "jsx": "preserve",                                /* Specify what JSX code is generated. */
    // "experimentalDecorators": true,                   /* Enable experimental support for legacy experimental decorators. */
    // "emitDecoratorMetadata": true,                    /* Emit design-type metadata for decorated declarations in source files. */
    // "jsxFactory": "",                                 /* Specify the JSX factory function used when targeting React JSX emit, e.g. 'React.createElement' or 'h'. */
    // "jsxFragmentFactory": "",                         /* Specify the JSX Fragment reference used for fragments when targeting React JSX emit e.g. 'React.Fragment' or 'Fragment'. */
    // "jsxImportSource": "",                            /* Specify module specifier used to import the JSX factory functions when using 'jsx: react-jsx*'. */
    // "reactNamespace": "",                             /* Specify the object invoked for 'createElement'. This only applies when targeting 'react' JSX emit. */
    // "noLib": true,                                    /* Disable including any library files, including the default lib.d.ts. */
    // "useDefineForClassFields": true,                  /* Emit ECMAScript-standard-compliant class fields. */
    // "moduleDetection": "auto",                        /* Control what method is used to detect module-format JS files. */

    /* Modules */
    "module": "ESNext",
<<<<<<< HEAD
    /* Specify what module code is generated. */
    // "rootDir": "./",                                  /* Specify the root folder within your source files. */
=======
    /* Specify what module code is generated. */ // "rootDir": "./",                                  /* Specify the root folder within your source files. */
>>>>>>> 95df7aa8
    "moduleResolution": "bundler",
    /* Specify how TypeScript looks up a file from a given module specifier. */
    "baseUrl": "./"
    /* Specify the base directory to resolve non-relative module names. */,
    "paths": {
      "@/*": [
        "src/*"
      ]
    }
    /* Specify a set of entries that re-map imports to additional lookup locations. */,
    // "rootDirs": [],                                   /* Allow multiple folders to be treated as one when resolving modules. */
    // "typeRoots": [],                                  /* Specify multiple folders that act like './node_modules/@types'. */
    "types": [
      "vite/client",
      "node"
    ],
    /* Specify type package names to be included without being referenced in a source file. */
    // "allowUmdGlobalAccess": true,                     /* Allow accessing UMD globals from modules. */
    // "moduleSuffixes": [],                             /* List of file name suffixes to search when resolving a module. */
    // "allowImportingTsExtensions": true,               /* Allow imports to include TypeScript file extensions. Requires '--moduleResolution bundler' and either '--noEmit' or '--emitDeclarationOnly' to be set. */
    // "rewriteRelativeImportExtensions": true,          /* Rewrite '.ts', '.tsx', '.mts', and '.cts' file extensions in relative import paths to their JavaScript equivalent in output files. */
    // "resolvePackageJsonExports": true,                /* Use the package.json 'exports' field when resolving package imports. */
    // "resolvePackageJsonImports": true,                /* Use the package.json 'imports' field when resolving imports. */
    // "customConditions": [],                           /* Conditions to set in addition to the resolver-specific defaults when resolving imports. */
    // "noUncheckedSideEffectImports": true,             /* Check side effect imports. */
    // "resolveJsonModule": true,                        /* Enable importing .json files. */
    // "allowArbitraryExtensions": true,                 /* Enable importing files with any extension, provided a declaration file is present. */
    // "noResolve": true,                                /* Disallow 'import's, 'require's or '<reference>'s from expanding the number of files TypeScript should add to a project. */

    /* JavaScript Support */
    // "allowJs": true,                                  /* Allow JavaScript files to be a part of your program. Use the 'checkJS' option to get errors from these files. */
    // "checkJs": true,                                  /* Enable error reporting in type-checked JavaScript files. */
    // "maxNodeModuleJsDepth": 1,                        /* Specify the maximum folder depth used for checking JavaScript files from 'node_modules'. Only applicable with 'allowJs'. */

    /* Emit */
    "declaration": true,
    /* Generate .d.ts files from TypeScript and JavaScript files in your project. */
    // "declarationMap": true,                           /* Create sourcemaps for d.ts files. */
    // "emitDeclarationOnly": true,                      /* Only output d.ts files and not JavaScript files. */
    "sourceMap": true,
    /* Create source map files for emitted JavaScript files. */
    // "inlineSourceMap": true,                          /* Include sourcemap files inside the emitted JavaScript. */
    "noEmit": true,
    /* Disable emitting files from a compilation. */
    // "outFile": "./",                                  /* Specify a file that bundles all outputs into one JavaScript file. If 'declaration' is true, also designates a file that bundles all .d.ts output. */
    "outDir": "./dist"
    /* Specify an output folder for all emitted files. */,
    // "removeComments": true,                           /* Disable emitting comments. */
    // "importHelpers": true,                            /* Allow importing helper functions from tslib once per project, instead of including them per-file. */
    // "downlevelIteration": true,                       /* Emit more compliant, but verbose and less performant JavaScript for iteration. */
    // "sourceRoot": "",                                 /* Specify the root path for debuggers to find the reference source code. */
    // "mapRoot": "",                                    /* Specify the location where debugger should locate map files instead of generated locations. */
    // "inlineSources": true,                            /* Include source code in the sourcemaps inside the emitted JavaScript. */
    // "emitBOM": true,                                  /* Emit a UTF-8 Byte Order Mark (BOM) in the beginning of output files. */
    // "newLine": "crlf",                                /* Set the newline character for emitting files. */
    // "stripInternal": true,                            /* Disable emitting declarations that have '@internal' in their JSDoc comments. */
    // "noEmitHelpers": true,                            /* Disable generating custom helper functions like '__extends' in compiled output. */
    // "noEmitOnError": true,                            /* Disable emitting files if any type checking errors are reported. */
    // "preserveConstEnums": true,                       /* Disable erasing 'const enum' declarations in generated code. */
    // "declarationDir": "./",                           /* Specify the output directory for generated declaration files. */

    /* Interop Constraints */
    // "isolatedModules": true,                          /* Ensure that each file can be safely transpiled without relying on other imports. */
    // "verbatimModuleSyntax": true,                     /* Do not transform or elide any imports or exports not marked as type-only, ensuring they are written in the output file's format based on the 'module' setting. */
    // "isolatedDeclarations": true,                     /* Require sufficient annotation on exports so other tools can trivially generate declaration files. */
    // "allowSyntheticDefaultImports": true,             /* Allow 'import x from y' when a module doesn't have a default export. */
    "esModuleInterop": true
    /* Emit additional JavaScript to ease support for importing CommonJS modules. This enables 'allowSyntheticDefaultImports' for type compatibility. */,
    // "preserveSymlinks": true,                         /* Disable resolving symlinks to their realpath. This correlates to the same flag in node. */
    "forceConsistentCasingInFileNames": true
    /* Ensure that casing is correct in imports. */,
    /* Type Checking */
    "strict": true
    /* Enable all strict type-checking options. */,
    "noImplicitAny": true,
    /* Enable error reporting for expressions and declarations with an implied 'any' type. */
    "strictNullChecks": true,
    /* When type checking, take into account 'null' and 'undefined'. */
    // "strictFunctionTypes": true,                      /* When assigning functions, check to ensure parameters and the return values are subtype-compatible. */
    // "strictBindCallApply": true,                      /* Check that the arguments for 'bind', 'call', and 'apply' methods match the original function. */
    // "strictPropertyInitialization": true,             /* Check for class properties that are declared but not set in the constructor. */
    // "strictBuiltinIteratorReturn": true,              /* Built-in iterators are instantiated with a 'TReturn' type of 'undefined' instead of 'any'. */
    // "noImplicitThis": true,                           /* Enable error reporting when 'this' is given the type 'any'. */
    // "useUnknownInCatchVariables": true,               /* Default catch clause variables as 'unknown' instead of 'any'. */
    "alwaysStrict": true,
    /* Ensure 'use strict' is always emitted. */
    // "noUnusedLocals": true,                           /* Enable error reporting when local variables aren't read. */
    // "noUnusedParameters": true,                       /* Raise an error when a function parameter isn't read. */
    // "exactOptionalPropertyTypes": true,               /* Interpret optional property types as written, rather than adding 'undefined'. */
    // "noImplicitReturns": true,                        /* Enable error reporting for codepaths that do not explicitly return in a function. */
    // "noFallthroughCasesInSwitch": true,               /* Enable error reporting for fallthrough cases in switch statements. */
    // "noUncheckedIndexedAccess": true,                 /* Add 'undefined' to a type when accessed using an index. */
    // "noImplicitOverride": true,                       /* Ensure overriding members in derived classes are marked with an override modifier. */
    // "noPropertyAccessFromIndexSignature": true,       /* Enforces using indexed accessors for keys declared using an indexed type. */
    // "allowUnusedLabels": true,                        /* Disable error reporting for unused labels. */
    // "allowUnreachableCode": true,                     /* Disable error reporting for unreachable code. */

    /* Completeness */
    // "skipDefaultLibCheck": true,                      /* Skip type checking .d.ts files that are included with TypeScript. */
    "skipLibCheck": true
    /* Skip type checking all .d.ts files. */
  },
  "include": [
    "src/**/*"
  ],
  "exclude": [
    "node_modules"
  ],
  "references": [
    {
      "path": "./tsconfig.node.json"
    }
  ]
}<|MERGE_RESOLUTION|>--- conflicted
+++ resolved
@@ -33,12 +33,7 @@
 
     /* Modules */
     "module": "ESNext",
-<<<<<<< HEAD
-    /* Specify what module code is generated. */
     // "rootDir": "./",                                  /* Specify the root folder within your source files. */
-=======
-    /* Specify what module code is generated. */ // "rootDir": "./",                                  /* Specify the root folder within your source files. */
->>>>>>> 95df7aa8
     "moduleResolution": "bundler",
     /* Specify how TypeScript looks up a file from a given module specifier. */
     "baseUrl": "./"
