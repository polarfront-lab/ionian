name: Release to Production
concurrency: release-to-prod-pipeline
on:
  push:
    branches:
      - main

jobs:
  create-release:
    permissions:
      contents: write # to be able to publish a GitHub release
      issues: write # to be able to comment on released issues
      pull-requests: write # to be able to comment on released pull requests
    runs-on: ubuntu-24.04
    name: Create Release
    outputs:
      released: ${{ env.RELEASED }}
      newVersion: ${{ env.NEW_VERSION }}
    steps:
      - uses: actions/checkout@v3
        name: Checkout code
        id: checkout
        with:
          # This is needed for semantic-release to work
          fetch-depth: 0

      - uses: pnpm/action-setup@v4
        name: Install pnpm
        with:
          version: 10
<<<<<<< HEAD

      - name: Prepare prerelease semantic
        if: github.ref != 'refs/heads/main'
        run: mv .releaserc.prerelease.yaml .releaserc.yaml
=======
>>>>>>> 7db104bb

      - name: Install Package Dependencies
        # needed for both commitlint and semantic-release to work
        run: pnpm ci

      - name: Build Library
        run: pnpm run build

      - name: Verify the integrity of provenance attestations and registry signatures for installed dependencies
        run: pnpm audit signature

      - name: Create GitHub release
        uses: cycjimmy/semantic-release-action@v4
        id: semantic-release
        with:
          extra_plugins: |
            @semantic-release/changelog@5
            @semantic-release/github@5
            @semantic-release/git@10
        env:
          GITHUB_TOKEN: ${{ secrets.GH_TOKEN }}<|MERGE_RESOLUTION|>--- conflicted
+++ resolved
@@ -28,13 +28,10 @@
         name: Install pnpm
         with:
           version: 10
-<<<<<<< HEAD
-
+          
       - name: Prepare prerelease semantic
         if: github.ref != 'refs/heads/main'
         run: mv .releaserc.prerelease.yaml .releaserc.yaml
-=======
->>>>>>> 7db104bb
 
       - name: Install Package Dependencies
         # needed for both commitlint and semantic-release to work
