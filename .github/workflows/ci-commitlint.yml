--- conflicted
+++ resolved
@@ -27,7 +27,7 @@
         name: Install pnpm
         with:
           version: 10
-<<<<<<< HEAD
+          
       - name: Prepare prerelease semantic
         if: github.ref != 'refs/heads/main'
         run: mv .releaserc.prerelease.yaml .releaserc.yaml
@@ -44,8 +44,6 @@
           key: ${{ runner.os }}-pnpm-store-${{ hashFiles('**/pnpm-lock.yaml') }}
           restore-keys: |
             ${{ runner.os }}-pnpm-store-
-=======
->>>>>>> 99a8f44d
 
       - name: Install dependencies
         # If we don't do this, commitlint throws
